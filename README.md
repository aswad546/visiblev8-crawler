# 2022SpringTeam17-Kapravelos-LAS-1

<<<<<<< HEAD
Visible V8: https://github.com/wspr-ncsu/visiblev8

How to run backend:
1. docker compose build
2. docker compose up
=======
visible V8: https://github.com/wspr-ncsu/visiblev8
>>>>>>> c640f9b8
<|MERGE_RESOLUTION|>--- conflicted
+++ resolved
@@ -1,11 +1,7 @@
 # 2022SpringTeam17-Kapravelos-LAS-1
 
-<<<<<<< HEAD
 Visible V8: https://github.com/wspr-ncsu/visiblev8
 
 How to run backend:
 1. docker compose build
-2. docker compose up
-=======
-visible V8: https://github.com/wspr-ncsu/visiblev8
->>>>>>> c640f9b8
+2. docker compose up