<template>
  <el-form :inline="true" :model="formInline" class="demo-form-inline">
    <el-form-item>
      <el-input v-model="formInline.url" placeholder="Enter URL (ex: google.com)" style="min-width: 500px">
        <template #prepend>
          <el-select v-model="formInline.prefix" placeholder="Prefix" style="width: 90px">
            <el-option label="http://" value="http://" />
            <el-option label="https://" value="https://" />
          </el-select>
        </template>
        <template #append>
          <el-button :icon="Search" type="primary" @click="onSubmit">
            <el-icon class="el-input__icon"><search /></el-icon>
          </el-button>
        </template>
      </el-input>
    </el-form-item>
  </el-form>
</template>

<script lang="ts">
import { ref } from 'vue'
import { Search } from '@element-plus/icons-vue'
import { sendurl } from '@/apis/subURL'
import { submiturl } from '@/apis/subURL'
import { reactive } from 'vue'
import router from '@/router';

<<<<<<< HEAD
const formInline = reactive({
  prefix: "https://",
  url: '',
})
=======
export default {
  name: "submitURL",
  components: {
    Search
  },
  props: {
    // leave here for future use
    txt: String
  },
  setup(props, { emit }) {
    const formInline = reactive({
      prefix: '',
      url: '',
    })
>>>>>>> 98c81838

    function onSubmit () {
      // if the prefix is empty, we will alert the user
      if (formInline.prefix === '') {
        alert('Please enter a prefix')
        return
      }
      // if the url is empty, we will alert the user
      else if (formInline.url === '') {
        alert('Please enter a url')
        return
      }
      else {
        try {
          var url = formInline.prefix + formInline.url
          console.log(url)
          emit('loading', true)
          // send the url to the server
          sendurl(url).then(function (response) { 
            // Check to see if the URL is cached
            if (response.data.cached) {
              var rerun = true
              // If the URL is cached, prompt the user to see if they want to go to the cached URL
              if (confirm('This URL is cached. Do you want to go to the cached URL?')) {
                rerun = false
              }
              // If the user does not want to go to the cached URL,
              // Submit the URL to the server
              submiturl(url, rerun).then(function (res) {
                // get the submission id from the response
                var submission_id = res.data.submission_id
                // redirect the user to the submission page
                router.push({
                  path: '/result/' + submission_id,
                })
              })
            }
            else {
              // If the URL is not cached, submit the URL to the server
              // Submit the URL to the server
              submiturl(url, true).then(function (res) {
                // get the submission id from the response
                var submission_id = res.data.submission_id
                // redirect the user to the submission page
                router.push({
                  path: '/result/' + submission_id,
                })
              })
            }
          })
        }
        catch (e) {
          alert(e)
        }
      }
    }

    return {formInline, onSubmit}

  }
}


</script>


<style>
.input-with-select .el-input-group__prepend {
  background-color: var(--el-fill-color-blank);
}
</style><|MERGE_RESOLUTION|>--- conflicted
+++ resolved
@@ -26,12 +26,6 @@
 import { reactive } from 'vue'
 import router from '@/router';
 
-<<<<<<< HEAD
-const formInline = reactive({
-  prefix: "https://",
-  url: '',
-})
-=======
 export default {
   name: "submitURL",
   components: {
@@ -43,10 +37,9 @@
   },
   setup(props, { emit }) {
     const formInline = reactive({
-      prefix: '',
+      prefix: "https://",
       url: '',
     })
->>>>>>> 98c81838
 
     function onSubmit () {
       // if the prefix is empty, we will alert the user
