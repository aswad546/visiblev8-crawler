--- conflicted
+++ resolved
@@ -1,6 +1,5 @@
 version: "3.9"
 services:
-<<<<<<< HEAD
   frontend:
     image: vv8web_frontend
     build:
@@ -8,7 +7,6 @@
       dockerfile: Dockerfile
     ports:
       - "3000:80/tcp"
-=======
   web_server_proxy:
     image: vv8web_server_proxy
     build:
@@ -21,7 +19,6 @@
       BACKEND_PORT: 80
       FRONTEND_HOST: frontend
       FRONTEND_PORT: 80
->>>>>>> 9104e20f
   web_server:
     image: vv8web
     build:
