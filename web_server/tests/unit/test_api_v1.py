--- conflicted
+++ resolved
@@ -1,212 +1,101 @@
-import sys
-from unittest.mock import patch, Mock, MagicMock
-# Need to mock imports inside api_v1
-celery_mock = sys.modules['celery'] = Mock()
-celery_mock.Celery = Mock()
-
-
-import unittest
-import asyncio
-<<<<<<< HEAD
-=======
-
->>>>>>> b005987a
-from vv8web.routers import api_v1
-from vv8web.routers.api_v1 import is_url_valid, post_url_check, post_url_submit, UrlRequestModel, UrlSubmitRequestModel
-from vv8web_task_queue.tasks.vv8_worker_tasks import process_url_task
-from vv8web_task_queue.tasks.log_parser_tasks import parse_log_task
-
-<<<<<<< HEAD
-=======
-
->>>>>>> b005987a
-# Testing api_v1 and a little bit of webpage, sending a valid webpage and two invalid ones to ensure
-# our backend url validation works correctly.
-class BackendApiTests(unittest.TestCase):
-
-<<<<<<< HEAD
-    # This method tests api_v1's is_user_valid
-=======
-    @classmethod
-    def setUpClass(cls):
-        cls.loop = asyncio.new_event_loop()
-
-    @classmethod
-    def tearDownClass(cls):
-        loop = cls.loop
-        cls.loop = None
-        del loop
-
->>>>>>> b005987a
-    def test_is_url_valid(self):
-        # Valid URL
-        googleWeb = "https://www.google.com"
-        # Invalid http/https scheme
-        invalidWeb = "htpps://www.google.com"
-        # Invalid URL
-        invalidWeb2 = "http://www.ggogle.com"
-        # Invalid Character in URL
-        invalidWeb3 = "http://www.?gogle.com"
-        # Invalid URL length (0)
-        invalidWeb4 = ""
-
-        # Testing valid is_url_valid()
-        self.assertTrue(self.loop.run_until_complete(is_url_valid(googleWeb)))
-        # Testing invalid URLs
-        self.assertFalse(self.loop.run_until_complete(is_url_valid(invalidWeb)))
-        self.assertFalse(self.loop.run_until_complete(is_url_valid(invalidWeb2)))
-        self.assertFalse(self.loop.run_until_complete(is_url_valid(invalidWeb3)))
-        self.assertFalse(self.loop.run_until_complete(is_url_valid(invalidWeb4)))
-
-    # This method tests the valid and invalid condit
-    def test_post_url_check(self):
-<<<<<<< HEAD
-
-        # Valid URL
-        googleWeb = "https://www.google.com"
-
-        # Invalid http/https scheme
-        invalidWeb = "htpps://www.google.com"
-
-        # Testing api_v1.UrlRequestModel(googleWeb)
-        self.assertTrue(api_v1.post_url_check(api_v1.UrlRequestModel(googleWeb)).valid)
-        # Testing api_v1.UrlRequestModel(invalidWeb)
-        self.assertFalse(api_v1.post_url_check(api_v1.UrlRequestModel(invalidWeb)).valid)
-
-    def test_post_url_submit(self):
-        # Valid URL
-        googleWeb = "https://www.google.com"
-        # Invalid http/https scheme
-        invalidWeb = "htpps://www.google.com"
-
-    def test_api_connections(self):
-
-        # Valid URL
-        googleWeb = "https://www.google.com"
-        # Invalid http/https scheme
-        invalidWeb = "htpps://www.google.com"
-        # Invalid URL
-        invalidWeb2 = "http://www.ggogle.com"
-
-        # Run valid URL, not quite sure what this will return but hopefully pass/fail or bool
-        hopetrue = api_v1.post_url_submit(googleWeb)
-        # Test that Results were posted TODO
-        self.assertIsNotNone(webpage.get_results())
-
-        # Testing is_url_valid()
-        self.assertTrue(api_v1.is_url_valid(googleWeb))
-
-        # Check to make sure that URL was valid
-        hopetrue.submission_id  # add assertion here
-
-        # Run invalid URL, not quite sure what this will return but hopefully pass/fail
-        hopefail = api_v1.postUrl(invalidWeb)
-        # Test that no Results were posted TODO
-        try:
-            self.assertIsNone(webpage.get_results())
-        except FileNotFoundError:
-            self.itpass(self)
-        # Check to make sure that URL was invalid
-        self.assertFalse(hopefail.valid)
-
-        try:
-            hopefail2 = api_v1.post_url_submit(invalidWeb2)
-        except HTTPException:
-            self.itpass()
-
-        # Run invalid URL, not quite sure what this will return but hopefully pass/fail
-        try:
-            self.assertIsNone(webpage.get_results())
-        except FileNotFoundError:
-            self.itpass(self)
-
-        # Check to make sure that URL was invalid
-        self.assertFalse(hopefail2.valid)
-
-        try:
-            api_v1.get_submission_gets(hopetrue.submission_id)
-            api_v1.get_submission_gets_count(hopetrue.submission_id)
-            api_v1.get_submission_sets(hopetrue.submission_id)
-            api_v1.get_submission_sets_count(hopetrue.submission_id)
-            api_v1.get_submission_constructions(hopetrue.submission_id)
-            api_v1.get_submission_constructions_count(hopetrue.submission_id)
-            api_v1.get_submission_calls(hopetrue.submission_id)
-            api_v1.get_submission_calls_count(hopetrue.submission_id)
-        except BaseException:
-            self.fail("One of the api_v1 getter methods have thrown an error.")
-
-
-    def test_helper_methods(self):
-
-
-    def itpass(self):
-        return
-
-
-if __name__ == '__main__':
-    unittest.main()
-
-'''
-
-get_submission_gets(submission_id: int)
-get_submission_gets_count(submission_id: int)
-get_submission_sets(submission_id: int):
-get_submission_sets_count(submission_id: int)      
-get_submission_constructions(submission_id: int):
-get_submission_constructions_count(submission_id: int)
-get_submission_calls(submission_id: int):
-get_submission_calls_count(submission_id: int  
-'''
-=======
-        with patch('aiohttp.ClientSession.get') as get_mock:
-            get_mock.return_value.__aenter__.return_value.raise_for_status = MagicMock()
-            get_mock.return_value.__aenter__.return_value.json.return_value = {"submission_id": 1}
-
-            # Test valid and cached url
-            request = UrlRequestModel(url='http://google.com')
-            resp = self.loop.run_until_complete(post_url_check(request))
-            self.assertTrue(resp.valid)
-            self.assertTrue(resp.cached)
-
-            # Test valid not cached url
-            request = UrlRequestModel(url='http://google.com')
-            get_mock.return_value.__aenter__.return_value.json.return_value = {"submission_id": None}
-            resp = self.loop.run_until_complete(post_url_check(request))
-            self.assertTrue(resp.valid)
-            self.assertFalse(resp.cached)
-
-            # Test invalid url
-            request = UrlRequestModel(url='htpp://google.com')
-            resp = self.loop.run_until_complete(post_url_check(request))
-            self.assertFalse(resp.valid)
-
-    @patch('aiohttp.ClientSession.get')
-    @patch('aiohttp.ClientSession.post')
-    def test_post_url_submit(self, post_mock, get_mock):
-        get_mock.return_value.__aenter__.return_value.raise_for_status = MagicMock()
-        get_mock.return_value.__aenter__.return_value.json.return_value = {"submission_id": 1}
-
-        post_mock.return_value.__aenter__.return_value.raise_for_status = MagicMock()
-        post_mock.return_value.__aenter__.return_value.json.return_value = {"submission_id": 1}
-
-        # Test submit with cache
-        request = UrlSubmitRequestModel(url='http://google.com', rerun=False)
-        resp = self.loop.run_until_complete(post_url_submit(request))
-        self.assertTrue(resp.submission_id == 1)
-
-        # Test submit with rerun
-        request = UrlSubmitRequestModel(url='http://google.com', rerun=True)
-        resp = self.loop.run_until_complete(post_url_submit(request))
-        self.assertTrue(resp.submission_id == 1)
-
-        # Test submit with no cache
-        get_mock.return_value.__aenter__.return_value.json.return_value = {"submission_id": None}
-        request = UrlSubmitRequestModel(url='http://google.com', rerun=False)
-        resp = self.loop.run_until_complete(post_url_submit(request))
-        self.assertTrue(resp.submission_id == 1)
-
-
-if __name__ == '__main__':
-    unittest.main()
-
->>>>>>> b005987a
+import sys
+from unittest.mock import patch, Mock, MagicMock
+# Need to mock imports inside api_v1
+celery_mock = sys.modules['celery'] = Mock()
+celery_mock.Celery = Mock()
+
+
+import unittest
+import asyncio
+
+from vv8web.routers import api_v1
+from vv8web.routers.api_v1 import is_url_valid, post_url_check, post_url_submit, UrlRequestModel, UrlSubmitRequestModel
+from vv8web_task_queue.tasks.vv8_worker_tasks import process_url_task
+from vv8web_task_queue.tasks.log_parser_tasks import parse_log_task
+
+
+# Testing api_v1 and a little bit of webpage, sending a valid webpage and two invalid ones to ensure
+# our backend url validation works correctly.
+class BackendApiTests(unittest.TestCase):
+
+    @classmethod
+    def setUpClass(cls):
+        cls.loop = asyncio.new_event_loop()
+
+    @classmethod
+    def tearDownClass(cls):
+        loop = cls.loop
+        cls.loop = None
+        del loop
+
+    # This method tests api_v1's is_user_valid
+    def test_is_url_valid(self):
+        # Valid URL
+        googleWeb = "https://www.google.com"
+        # Invalid http/https scheme
+        invalidWeb = "htpps://www.google.com"
+        # Invalid URL
+        invalidWeb2 = "http://www.ggogle.com"
+        # Invalid Character in URL
+        invalidWeb3 = "http://www.?gogle.com"
+        # Invalid URL length (0)
+        invalidWeb4 = ""
+
+        # Testing valid is_url_valid()
+        self.assertTrue(self.loop.run_until_complete(is_url_valid(googleWeb)))
+        # Testing invalid URLs
+        self.assertFalse(self.loop.run_until_complete(is_url_valid(invalidWeb)))
+        self.assertFalse(self.loop.run_until_complete(is_url_valid(invalidWeb2)))
+        self.assertFalse(self.loop.run_until_complete(is_url_valid(invalidWeb3)))
+        self.assertFalse(self.loop.run_until_complete(is_url_valid(invalidWeb4)))
+
+        with patch('aiohttp.ClientSession.get') as get_mock:
+            get_mock.return_value.__aenter__.return_value.raise_for_status = MagicMock()
+            get_mock.return_value.__aenter__.return_value.json.return_value = {"submission_id": 1}
+
+            # Test valid and cached url
+            request = UrlRequestModel(url='http://google.com')
+            resp = self.loop.run_until_complete(post_url_check(request))
+            self.assertTrue(resp.valid)
+            self.assertTrue(resp.cached)
+
+            # Test valid not cached url
+            request = UrlRequestModel(url='http://google.com')
+            get_mock.return_value.__aenter__.return_value.json.return_value = {"submission_id": None}
+            resp = self.loop.run_until_complete(post_url_check(request))
+            self.assertTrue(resp.valid)
+            self.assertFalse(resp.cached)
+
+            # Test invalid url
+            request = UrlRequestModel(url='htpp://google.com')
+            resp = self.loop.run_until_complete(post_url_check(request))
+            self.assertFalse(resp.valid)
+
+    @patch('aiohttp.ClientSession.get')
+    @patch('aiohttp.ClientSession.post')
+    def test_post_url_submit(self, post_mock, get_mock):
+        get_mock.return_value.__aenter__.return_value.raise_for_status = MagicMock()
+        get_mock.return_value.__aenter__.return_value.json.return_value = {"submission_id": 1}
+
+        post_mock.return_value.__aenter__.return_value.raise_for_status = MagicMock()
+        post_mock.return_value.__aenter__.return_value.json.return_value = {"submission_id": 1}
+
+        # Test submit with cache
+        request = UrlSubmitRequestModel(url='http://google.com', rerun=False)
+        resp = self.loop.run_until_complete(post_url_submit(request))
+        self.assertTrue(resp.submission_id == 1)
+
+        # Test submit with rerun
+        request = UrlSubmitRequestModel(url='http://google.com', rerun=True)
+        resp = self.loop.run_until_complete(post_url_submit(request))
+        self.assertTrue(resp.submission_id == 1)
+
+        # Test submit with no cache
+        get_mock.return_value.__aenter__.return_value.json.return_value = {"submission_id": None}
+        request = UrlSubmitRequestModel(url='http://google.com', rerun=False)
+        resp = self.loop.run_until_complete(post_url_submit(request))
+        self.assertTrue(resp.submission_id == 1)
+
+
+if __name__ == '__main__':
+    unittest.main()