import {createRouter, createWebHistory} from 'vue-router'

import Index from '@/components/Index.vue'
import Result from '@/components/Result.vue'
import About from '@/components/About.vue'
import History from '@/components/History.vue'

// add router

const routes = [
    {path: '/', name: 'Index', component: Index},
    {path: '/about', name: 'About', component: About},
    {path: '/result', name: 'Result', component: Result},
<<<<<<< HEAD
    {path: '/:pathMatch(.*)*', name: 'NotFound', component: NotFound}
=======
    {path: '/history', name: 'History', component: History},
>>>>>>> f8e53cb8


]


const router = createRouter({
    history: createWebHistory(),
    routes
  })


// routing guard
router.beforeEach( (to, from) => {
  console.log(to, from)
  console.log(to.path, from.path)
  return true
})
export default router<|MERGE_RESOLUTION|>--- conflicted
+++ resolved
@@ -11,11 +11,7 @@
     {path: '/', name: 'Index', component: Index},
     {path: '/about', name: 'About', component: About},
     {path: '/result', name: 'Result', component: Result},
-<<<<<<< HEAD
-    {path: '/:pathMatch(.*)*', name: 'NotFound', component: NotFound}
-=======
     {path: '/history', name: 'History', component: History},
->>>>>>> f8e53cb8
 
 
 ]
